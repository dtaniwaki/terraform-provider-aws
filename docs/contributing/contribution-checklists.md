--- conflicted
+++ resolved
@@ -272,13 +272,8 @@
 - Check for a tagging code directive: `//go:generate go run ../../generate/tags/main.go`. If one does not exist, add it. Note that without flags, the directive itself will not do anything useful. **WARNING:** You must never have more than one `generate/tags/main.go` directive in a `generate.go` file. Even if you want to generate all three types of tag code, you will use multiple flags but only one `generate/tags/main.go` directive! Including more than one directive will cause the generator to overwrite one set of generated code with whatever is specified in the next directive.
 - If the service supports service tags, determine the service's "type" of tagging implementation. Some services will use a simple map style (`map[string]*string` in Go) while others will have a separate structure (`[]service.Tag` `struct` with `Key` and `Value` fields).
 
-<<<<<<< HEAD
     - If the type is a map, add a new flag to the tagging directive (see above): `-ServiceTagsMap`. If the type is `struct`, add a  `-ServiceTagsSlice` flag. 
     - If you use the `-ServiceTagsSlice` flag and if the `struct` name is not exactly `Tag`, you must include the `-TagType` flag with the name of the `struct` (e.g., `-TagType=S3Tag`). If the key and value elements of the `struct` are not exactly `Key` and `Value` respectively, you must include the `-TagTypeKeyElem` and/or `-TagTypeValElem` flags with the correct names.
-=======
-    - If the type is a map, add a new flag to the tagging directive (see above): `-ServiceTagsMap=yes`. If the type is `struct`, add a  `-ServiceTagsSlice=yes` flag.
-    - If you use the `-ServiceTagsSlice=yes` flag and if the `struct` name is not exactly `Tag`, you must include the `-TagType` flag with the name of the `struct` (e.g., `-TagType=S3Tag`). If the key and value elements of the `struct` are not exactly `Key` and `Value` respectively, you must include the `-TagTypeKeyElem` and/or `-TagTypeValElem` flags with the correct names.
->>>>>>> 1fa2cd73
     - In summary, you may need to include one or more of the following flags with `-ServiceTagsSlice` in order to properly customize the generated code: `-TagKeyType`, `TagPackage`, `TagResTypeElem`, `TagType`, `TagType2`, `TagTypeAddBoolElem`, `TagTypeAddBoolElemSnake`, `TagTypeIDElem`, `TagTypeKeyElem`, and `TagTypeValElem`.
 
 
