--- conflicted
+++ resolved
@@ -729,61 +729,6 @@
 export AWS_ALTERNATE_SECRET_ACCESS_KEY=...
 ```
 
-<<<<<<< HEAD
-[website]: https://github.com/hashicorp/terraform/tree/master/website
-=======
-#### Acceptance Testing Guidelines
-
-The Terraform AWS Provider follows common practices to ensure consistent and reliable testing across all resources in the project. While there may be older testing present that predates these guidelines, new submissions are generally expected to adhere to these items to maintain Terraform Provider quality. For any guidelines listed, contributors are encouraged to ask any questions and community reviewers are encouraged to provide review suggestions based on these guidelines to speed up the review and merge process.
-
-The below are required items that will be noted during submission review and prevent immediate merging:
-
-- [ ] __Implements CheckDestroy__: Resource testing should include a `CheckDestroy` function (typically named `testAccCheckAws{SERVICE}{RESOURCE}Destroy`) that calls the API to verify that the Terraform resource has been deleted or disassociated as appropriate. More information about `CheckDestroy` functions can be found in the [Extending Terraform TestCase documentation](https://www.terraform.io/docs/extend/testing/acceptance-tests/testcase.html#checkdestroy).
-- [ ] __Implements Exists Check Function__: Resource testing should include a `TestCheckFunc` function (typically named `testAccCheckAws{SERVICE}{RESOURCE}Exists`) that calls the API to verify that the Terraform resource has been created or associated as appropriate. Preferably, this function will also accept a pointer to an API object representing the Terraform resource from the API response that can be set for potential usage in later `TestCheckFunc`. More information about these functions can be found in the [Extending Terraform Custom Check Functions documentation](https://www.terraform.io/docs/extend/testing/acceptance-tests/testcase.html#checkdestroy).
-- [ ] __Excludes Provider Declarations__: Test configurations should not include `provider "aws" {...}` declarations. If necessary, only the provider declarations in `provider_test.go` should be used for multiple account/region or otherwise specialized testing.
-- [ ] __Passes in us-west-2 Region__: Tests default to running in `us-west-2` and at a minimum should pass in that region or include necessary `PreCheck` functions to skip the test when ran outside an expected environment.
-- [ ] __Uses resource.ParallelTest__: Tests should utilize [`resource.ParallelTest()`](https://godoc.org/github.com/hashicorp/terraform/helper/resource#ParallelTest) instead of [`resource.Test()`](https://godoc.org/github.com/hashicorp/terraform/helper/resource#Test) except where serialized testing is absolutely required.
-- [ ] __Uses fmt.Sprintf()__: Test configurations preferably should to be separated into their own functions (typically named `testAccAws{SERVICE}{RESOURCE}Config{PURPOSE}`) that call [`fmt.Sprintf()`](https://golang.org/pkg/fmt/#Sprintf) for variable injection or a string `const` for completely static configurations. Test configurations should avoid `var` or other variable injection functionality such as [`text/template`](https://golang.org/pkg/text/template/).
-- [ ] __Uses Randomized Infrastructure Naming__: Test configurations that utilize resources where a unique name is required should generate a random name. Typically this is created via `rName := acctest.RandomWithPrefix("tf-acc-test")` in the acceptance test function before generating the configuration.
-
-For resources that support import, the additional item below is required that will be noted during submission review and prevent immediate merging:
-
-- [ ] __Implements ImportState Testing__: Tests should include an additional `TestStep` configuration that verifies resource import via `ImportState: true` and `ImportStateVerify: true`. This `TestStep` should be added to all possible tests for the resource to ensure that all infrastructure configurations are properly imported into Terraform.
-
-The below are style-based items that _may_ be noted during review and are recommended for simplicity, consistency, and quality assurance:
-
-- [ ] __Uses Builtin Check Functions__: Tests should utilize already available check functions, e.g. `resource.TestCheckResourceAttr()`, to verify values in the Terraform state over creating custom `TestCheckFunc`. More information about these functions can be found in the [Extending Terraform Builtin Check Functions documentation](https://www.terraform.io/docs/extend/testing/acceptance-tests/teststep.html#builtin-check-functions).
-- [ ] __Uses TestCheckResoureAttrPair() for Data Sources__: Tests should utilize [`resource.TestCheckResourceAttrPair()`](https://godoc.org/github.com/hashicorp/terraform/helper/resource#TestCheckResourceAttrPair) to verify values in the Terraform state for data sources attributes to compare them with their expected resource attributes.
-- [ ] __Excludes Timeouts Configurations__: Test configurations should not include `timeouts {...}` configuration blocks except for explicit testing of customizable timeouts (typically very short timeouts with `ExpectError`).
-- [ ] __Implements Default and Zero Value Validation__: The basic test for a resource (typically named `TestAccAws{SERVICE}{RESOURCE}_basic`) should utilize available check functions, e.g. `resource.TestCheckResourceAttr()`, to verify default and zero values in the Terraform state for all attributes. Empty/missing configuration blocks can be verified with `resource.TestCheckResourceAttr(resourceName, "{ATTRIBUTE}.#", "0")` and empty maps with `resource.TestCheckResourceAttr(resourceName, "{ATTRIBUTE}.%", "0")`
-
-The below are location-based items that _may_ be noted during review and are recommended for consistency with testing flexibility. Resource testing is expected to pass across multiple AWS environments supported by the Terraform AWS Provider (e.g. AWS Standard and AWS GovCloud (US)). Contributors are not expected or required to perform testing outside of AWS Standard, e.g. running only in the `us-west-2` region is perfectly acceptable, however these are provided for reference:
-
-- [ ] __Uses aws_ami Data Source__: Any hardcoded AMI ID configuration, e.g. `ami-12345678`, should be replaced with the [`aws_ami` data source](https://www.terraform.io/docs/providers/aws/d/ami.html) pointing to an Amazon Linux image. A common pattern is a configuration like the below, which will likely be moved into a common configuration function in the future:
-
-  ```hcl
-  data "aws_ami" "amzn-ami-minimal-hvm-ebs" {
-    most_recent = true
-    owners      = ["amazon"]
-
-    filter {
-      name = "name"
-      values = ["amzn-ami-minimal-hvm-*"]
-    }
-    filter {
-      name = "root-device-type"
-      values = ["ebs"]
-    }
-  }
-  ```
-
-- [ ] __Uses aws_availability_zones Data Source__: Any hardcoded AWS Availability Zone configuration, e.g. `us-west-2a`, should be replaced with the [`aws_availability_zones` data source](https://www.terraform.io/docs/providers/aws/d/availability_zones.html). A common pattern is declaring `data "aws_availability_zones" "current" {}` and referencing it via `data.aws_availability_zones.current.names[0]` or `data.aws_availability_zones.current.names[count.index]` in resources utilizing `count`.
-- [ ] __Uses aws_region Data Source__: Any hardcoded AWS Region configuration, e.g. `us-west-2`, should be replaced with the [`aws_region` data source](https://www.terraform.io/docs/providers/aws/d/region.html). A common pattern is declaring `data "aws_region" "cname}` and referencing it via `data.aws_region.current.name`
-- [ ] __Uses aws_partition Data Source__: Any hardcoded AWS Partition configuration, e.g. the `aws` in a `arn:aws:SERVICE:REGION:ACCOUNT:RESOURCE` ARN, should be replaced with the [`aws_partition` data source](https://www.terraform.io/docs/providers/aws/d/partition.html). A common pattern is declaring `data "aws_partition" "current" {}` and referencing it via `data.aws_partition.current.partition`
-- [ ] __Uses Builtin ARN Check Functions__: Tests should utilize available ARN check functions, e.g. `testAccMatchResourceAttrRegionalARN()`, to validate ARN attribute values in the Terraform state over `resource.TestCheckResourceAttrSet()` and `resource.TestMatchResourceAttr()`
-- [ ] __Uses testAccCheckResourceAttrAccountID()__: Tests should utilize the available AWS Account ID check function, `testAccCheckResourceAttrAccountID()` to validate account ID attribute values in the Terraform state over `resource.TestCheckResourceAttrSet()` and `resource.TestMatchResourceAttr()`
-
 [website]: https://github.com/terraform-providers/terraform-provider-aws/tree/master/website
->>>>>>> e1db8ae5
 [acctests]: https://github.com/hashicorp/terraform#acceptance-tests
 [ml]: https://groups.google.com/group/terraform-tool