---
subcategory: "Transfer"
layout: "aws"
page_title: "AWS: aws_transfer_user"
description: |-
  Provides a AWS Transfer User resource.
---

# Resource: aws_transfer_user

Provides a AWS Transfer User resource. Managing SSH keys can be accomplished with the [`aws_transfer_ssh_key` resource](/docs/providers/aws/r/transfer_ssh_key.html).


```hcl
resource "aws_transfer_server" "foo" {
  identity_provider_type = "SERVICE_MANAGED"

  tags = {
    NAME = "tf-acc-test-transfer-server"
  }
}

resource "aws_iam_role" "foo" {
  name = "tf-test-transfer-user-iam-role"

  assume_role_policy = <<EOF
{
	"Version": "2012-10-17",
	"Statement": [
		{
		"Effect": "Allow",
		"Principal": {
			"Service": "transfer.amazonaws.com"
		},
		"Action": "sts:AssumeRole"
		}
	]
}
EOF
}

resource "aws_iam_role_policy" "foo" {
  name = "tf-test-transfer-user-iam-policy"
  role = aws_iam_role.foo.id

  policy = <<POLICY
{
	"Version": "2012-10-17",
	"Statement": [
		{
			"Sid": "AllowFullAccesstoS3",
			"Effect": "Allow",
			"Action": [
				"s3:*"
			],
			"Resource": "*"
		}
	]
}
POLICY
}

resource "aws_transfer_user" "foo" {
  server_id = aws_transfer_server.foo.id
  user_name = "tftestuser"
  role      = aws_iam_role.foo.arn
}
```

## Argument Reference

The following arguments are supported:

* `server_id` - (Requirement) The Server ID of the Transfer Server (e.g. `s-12345678`)
* `user_name` - (Requirement) The name used for log in to your SFTP server.
* `home_directory` - (Optional) The landing directory (folder) for a user when they log in to the server using their SFTP client.  It should begin with a `/`.  The first item in the path is the name of the home bucket (accessible as `${Transfer:HomeBucket}` in the policy) and the rest is the home directory (accessible as `${Transfer:HomeDirectory}` in the policy). For example, `/example-bucket-1234/username` would set the home bucket to `example-bucket-1234` and the home directory to `username`.
* `home_directory_mappings` - (Optional) Logical directory mappings that specify what S3 paths and keys should be visible to your user and how you want to make them visible. documented below.
* `home_directory_type` - (Optional) The type of landing directory (folder) you mapped for your users' home directory. Valid values are `PATH` and `LOGICAL`.
* `policy` - (Optional) An IAM JSON policy document that scopes down user access to portions of their Amazon S3 bucket. IAM variables you can use inside this policy include `${Transfer:UserName}`, `${Transfer:HomeDirectory}`, and `${Transfer:HomeBucket}`. Since the IAM variable syntax matches Terraform's interpolation syntax, they must be escaped inside Terraform configuration strings (`$${Transfer:UserName}`).  These are evaluated on-the-fly when navigating the bucket.
* `home_directory_type` (Optional) The type of landing directory (folder) you want your users' home directory to be when they log into the SFTP server. If you set it to PATH, the user will see the absolute Amazon S3 bucket paths as is in their SFTP clients. If you set it `LOGICAL`, you will need to provide mappings in the `home_directory_mappings` for how you want to make S3 paths visible to your user. Allowed Values: `LOGICAL` | `PATH`.
* `home_directory_mappings` (Optional) Logical directory mappings that specify what S3 paths and keys should be visible to your user and how you want to make them visible. You will need to specify the `entry` and `target` pair, where `entry` shows how the path is made visible and `target` is the actual S3 path. If you only specify a `target`, it will be displayed as is. You will need to also make sure that your AWS IAM Role provides access to paths in `target`. In most cases, you can use this value instead of the scope down policy to lock your user down to the designated home directory ("chroot"). To do this, you can set `entry` to `/` and set `target` to the `home_directory` parameter value.
* `role` - (Requirement) Amazon Resource Name (ARN) of an IAM role that allows the service to controls your user’s access to your Amazon S3 bucket.
* `tags` - (Optional) A map of tags to assign to the resource.

<<<<<<< HEAD
#### Home Directory Mappings arguments

* `entry` (Required) - Represents an entry for `home_directory_mappings`.
* `target` (Required) - Represents a target for `home_directory_mappings`.
=======
Home Directory Mappings (`home_directory_mappings`) support the following:

* `entry` - (Requirement) Represents an entry and a target.
* `target` - (Requirement) Represents the map target.
>>>>>>> debe7f83

## Attributes Reference
In addition to all arguments above, the following attributes are exported:

* `arn` - Amazon Resource Name (ARN) of Transfer User

## Import

Transfer Users can be imported using the `server_id` and `user_name` separated by `/`.

```
$ terraform import aws_transfer_user.bar s-12345678/test-username
```<|MERGE_RESOLUTION|>--- conflicted
+++ resolved
@@ -82,17 +82,11 @@
 * `role` - (Requirement) Amazon Resource Name (ARN) of an IAM role that allows the service to controls your user’s access to your Amazon S3 bucket.
 * `tags` - (Optional) A map of tags to assign to the resource.
 
-<<<<<<< HEAD
-#### Home Directory Mappings arguments
 
-* `entry` (Required) - Represents an entry for `home_directory_mappings`.
-* `target` (Required) - Represents a target for `home_directory_mappings`.
-=======
 Home Directory Mappings (`home_directory_mappings`) support the following:
 
 * `entry` - (Requirement) Represents an entry and a target.
 * `target` - (Requirement) Represents the map target.
->>>>>>> debe7f83
 
 ## Attributes Reference
 In addition to all arguments above, the following attributes are exported:
